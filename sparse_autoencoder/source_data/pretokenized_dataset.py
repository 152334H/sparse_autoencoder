--- conflicted
+++ resolved
@@ -17,10 +17,6 @@
 from sparse_autoencoder.source_data.abstract_dataset import SourceDataset, TokenizedPrompts
 
 
-<<<<<<< HEAD
-
-=======
->>>>>>> 065f101e
 @final
 class PreTokenizedDataset(SourceDataset[dict]):
     """General Pre-Tokenized Dataset from Hugging Face.
